import torch
import torch.distributed as dist

import math

from typing import Optional, Callable

from ..util.BF16_Stochastic_Rounding import add_stochastic_, set_seed as set_stochastic_rounding_seed
from ..util.Effective_Shape import _get_effective_shape
from ..util.NNMF import _nnmf,_unnmf
from ..util.OrthoGrad import _orthogonalize_gradient
from ..util.One_Bit_Boolean import _pack_bools, _unpack_bools
from ..util.Kourkoutas import KourkoutasHelper

class Prodigy_adv(torch.optim.Optimizer):
    """
    Implements an advanced Prodigy algorithm.
    This is an advanced version of Prodigy with optional features like
    low-rank factorization of optimizer states (SMMF), OrthoGrad, etc.

    Args:
        params (iterable): iterable of parameters to optimize or dicts defining
            parameter groups
        lr (float): learning rate (default: 1)
        betas (tuple[float, float]): coefficients used for computing running
            averages of gradient and its square (default: (0.9, 0.999))
        eps (float): term added to the denominator to improve
            numerical stability (default: 1e-8)
        weight_decay (float): weight decay (L2 penalty) (default: 0)
        vector_reshape (bool): whether to reshape 1D vectors into 2D
            matrices to apply low-rank compression (default: True).
        stochastic_rounding (bool): whether to use stochastic
            rounding for BF16 parameter updates (default: True).
        use_atan2 (bool): whether to use the atan2 update rule. (default: False)
        grams_moment (bool): whether to use Grams-style updates. (default: False)
        cautious_mask (bool):  whether to use cautious masking to align the gradient's
            direction with the first moment's.  (default: False)
        orthogonal_gradient (bool): whether to use OrthoGrad.  (default: False)
        use_AdEMAMix (bool): whether to enable the AdEMAMix feature. This adds
            a second, slow-moving average of the momentum (`mt_slow`) which is
            combined with the primary momentum (`mt`) to stabilize updates,
            especially in noisy, small-batch settings. If `False`, the
            optimizer behaves as standard AdamW. (default: False)
        beta3_ema (float): The decay rate for the slow exponential moving average of
            the momentum (only used when `use_AdEMAMix` is `True`). A higher
            value (e.g., 0.9999) gives the EMA a longer memory, making it more
            stable but slower to adapt. A lower value (e.g., 0.999) is often
            better for shorter training runs. (default: 0.9999)
        alpha (float): The mixing coefficient that scales the slow momentum term
            before it is added to the fast momentum term (`update = mt + alpha * mt_slow`).
            A higher value increases the stabilizing influence of the slow
            momentum. (default: 5.0)
        Simplified_AdEMAMix (bool): whether to use the Simplified AdEMAMix update rule.
            This changes the EMA to accumulator and the update numerator to `alpha_grad * grad + mt`, which can be
            more responsive, especially for small batch sizes. Enabling this will
            automatically disable `use_AdEMAMix`, `cautious_mask`, `grams_moment`,
            and `use_atan2`. (default: False)
        alpha_grad (float): Mixing coefficient for the Simplified AdEMAMix update rule
            (only used when `Simplified_AdEMAMix` is `True`). Controls the weight of the
            current gradient. For small batch sizes, use high values (e.g., 10-100) to be
            more responsive. For large batch sizes, use low values (e.g., 0-1) for
            stability. (default: 100.0)
        nnmf_factor (bool): whether to use the factorization or disable it to use
            the uncompressed optimizer. (default: False)
        d0 (float):
            Initial D estimate for D-adaptation (default 1e-6). Rarely needs changing.
        d_coef (float):
            Coefficient in the expression for the estimate of d (default 1.0).
            Values such as 0.5 and 2.0 typically work as well. 
            Changing this parameter is the preferred way to tune the method.
        growth_rate (float):
            prevent the D estimate from growing faster than this multiplicative rate.
            Default is inf, for unrestricted. Values like 1.02 give a kind of learning
            rate warmup effect.
        fsdp_in_use (bool):
            If you're using sharded parameters, this should be set to True. The optimizer
            will attempt to auto-detect this, but if you're using an implementation other
            than PyTorch's builtin version, the auto-detection won't work.
        slice_p (int): Reduce memory usage by calculating LR adaptation statistics on only every 
            pth entry of each tensor. For values greater than 1 this an an approximation to standard 
            Prodigy. Values ~11 are reasonable (default 11).
        prodigy_steps (int): If greater than zero, disable Prodigy's stepsize adjustments
            after the specified optimiser step and release all state memory required by Prodigy
            (default: 0).
        d_limiter (bool): whether to clamp the new step size estimate (`d_hat`)
            to prevent sudden, volatile increases in the adaptive step size (`d`).
            (default: False)
        kourkoutas_beta (bool): whether to enable the layer-wise dynamic β₂ logic.
            If `False`, the optimizer behaves as standard AdamW/Prodigy. (default: False)
        beta2_min (float): The minimum value for dynamic β₂, used during periods of
            high gradient variance ("sunspikes"). Must be less than `betas[1]`.
            (default: 0.88)
        ema_alpha (float): The decay rate for the Exponential Moving Average (EMA) of
            the pooled gradient norms. Corresponds to `α` in the paper.
            (default: 0.93)
        tiny_spike (float): A small constant added to the denominator of the
            "sunspike" ratio calculation to prevent division by zero. Corresponds
            to `ε_spike` in the paper. (default: 1e-9)
        k_warmup_steps (int): The number of initial steps during which β₂ is held
            at a fixed beta2 value before the
            dynamic logic activates. (default: 0)
        k_logging (int): if > 0 and kourkoutas_beta=True, enables periodic console
            logging of Kourkoutas-β statistics (min, max, mean of `β₂` across layers)
            every logging steps. Useful for debugging and tuning. Set to 0 to disable
            logging (default: 0). 
        layer_key_fn (Optional[Callable]): A function that takes a parameter `p`
            and returns a unique, hashable key representing its "layer" or "bucket".
            If `None`, parameters are bucketed by their memory ID (tensor-wise).
            (default: None)
    """

    def __init__(
        self,
        params,
        lr: float = 1,
        betas: tuple[float, float] = (0.9, 0.999),
        eps: float = 1e-8,
        weight_decay: float = 0.0,
        vector_reshape: bool = True,
        stochastic_rounding: bool = True,
        use_atan2: bool = False,
        cautious_mask: bool = False,
        grams_moment: bool = False,
        orthogonal_gradient: bool = False,
        use_AdEMAMix: bool = False,
        beta3_ema: float = 0.9999,
        alpha: float = 5.0,
        Simplified_AdEMAMix: bool = False,
        alpha_grad: float = 100.0,
        nnmf_factor: bool = False,
        # prodigy parameters
        beta3: float = None,
        d0: float = 1e-6,
        d_coef: float = 1,
        growth_rate: float = float('inf'),
        safeguard_warmup: bool = False,
        fsdp_in_use: bool = False,
        slice_p: int = 11,
        prodigy_steps: int = 0,
        d_limiter: bool = False,
        # K-b parameters
        kourkoutas_beta: bool = False,
        beta2_min: float = 0.9,
        ema_alpha: float = 0.95,
        tiny_spike: float = 1e-9,
        k_warmup_steps: int = 0,
        k_logging: int = 0,
        layer_key_fn: Optional[Callable] = None,
    ):
        if not (lr >= 0.0):
            raise ValueError(f"Learning-rate should be >= 0.0. Got {lr}")
        if not (0.0 <= betas[0] < 1.0 and 0.0 <= betas[1] < 1.0):
            raise ValueError(f"Betas should be in [0.0, 1.0). Got {betas}")
        if not (eps >= 0.0):
            raise ValueError(f"Epsilon should be >= 0.0. Got {eps}")
        if not (weight_decay >= 0.0):
            raise ValueError(f"Weight-decay should be >= 0.0. Got {weight_decay}")
        if not (prodigy_steps >= 0):
            raise ValueError(f"prodigy_steps should be >= 0. Got {prodigy_steps}")
        if cautious_mask and grams_moment:
            print("Warning: cautious is incompatible with grams, Disabling cautious.")
            cautious_mask = False
        if betas[0] == 0.0 and Simplified_AdEMAMix:
            raise ValueError(f"Beta1 cannot be 0.0 when using Simplified_AdEMAMix. Got {betas[0]}")
        if use_AdEMAMix and Simplified_AdEMAMix:
            print("Warning: use_AdEMAMix is incompatible with Simplified_AdEMAMix, Disabling use_AdEMAMix.")
        if grams_moment and Simplified_AdEMAMix:
            print("Warning: grams is incompatible with Simplified_AdEMAMix, Disabling grams.")
        if cautious_mask and Simplified_AdEMAMix:
            print("Warning: cautious is incompatible with Simplified_AdEMAMix, Disabling cautious.")
        if use_atan2 and Simplified_AdEMAMix:
            print("Warning: use_atan2 is incompatible with Simplified_AdEMAMix. Disabling use_atan2.")
            use_atan2 = False
        if kourkoutas_beta and not (betas[1] > beta2_min):
            raise ValueError(f"For Kourkoutas-β, betas[1] (as beta2_max) must be > beta2_min. Got {betas[1]} and {beta2_min}")
        if Simplified_AdEMAMix and alpha_grad > 0 and not d_limiter:
            # scales d_coef by alpha_grad, this force prodigy to behave well with Simplified_AdEMAMix.
            d_coef = d_coef/alpha_grad

        defaults = {
            "lr": lr, "betas": betas, "eps": eps, "weight_decay": weight_decay,
            "vector_reshape": vector_reshape, "use_atan2": use_atan2,
            "orthogonal_gradient": orthogonal_gradient,
            "beta3_ema": beta3_ema, "alpha": alpha,
            "beta3": beta3, "d": d0, "d0": d0, "d_max": d0, "d_numerator": 0.0, "d_coef": d_coef,
            "growth_rate": growth_rate, "safeguard_warmup": safeguard_warmup, "k": 0, "slice_p": slice_p,
            "fsdp_in_use": fsdp_in_use, "prodigy_steps": prodigy_steps, "d_limiter": d_limiter,
            "alpha_grad": alpha_grad,
            "kourkoutas_beta": kourkoutas_beta, "beta2_min": beta2_min, "ema_alpha": ema_alpha,
            "tiny_spike": tiny_spike, "k_warmup_steps": k_warmup_steps, "k_logging": k_logging,
        }
        self.stochastic_rounding = stochastic_rounding
        self.cautious_mask = cautious_mask and not Simplified_AdEMAMix
        self.grams_moment = grams_moment and not Simplified_AdEMAMix
        self.use_AdEMAMix = use_AdEMAMix and not Simplified_AdEMAMix
        self.Simplified_AdEMAMix = Simplified_AdEMAMix
        self.factored = nnmf_factor
        self.fsdp_in_use = fsdp_in_use
        
        self.kourkoutas_beta = kourkoutas_beta
        self.layer_key_fn = layer_key_fn

        super().__init__(params, defaults)
        # Use the device of the first parameter to avoid hardcoding '.cuda()'
        self.device = self.param_groups[0]['params'][0].device

        if self.kourkoutas_beta:
            self.kourkoutas_helper = KourkoutasHelper(self)
        self.init_step()

        if self.stochastic_rounding:
            # For deterministic stochastic rounding, we need to seed the generator
            # for each device used by the parameters.
            devices = {p.device for group in self.param_groups for p in group['params'] if p.dtype == torch.bfloat16}
            for device in devices:
                set_stochastic_rounding_seed(device)

    @property
    def supports_fused_back_pass(self):
        return True

    @property
    def supports_memory_efficient_fp16(self):
        return True

    @property
    def supports_flat_params(self):
        return False

    def init_step(self):
        """Resets accumulators and calculates dlr for the upcoming step."""
        self.d_denom = torch.tensor(0.0, device=self.device)

        g_group = self.param_groups[0]
        self.beta1, self.beta2_default = g_group['betas']
        self.beta3 = g_group['beta3']
        if self.beta3 is None:
            self.beta3 = math.sqrt(self.beta2_default)

        self.d = g_group['d']
        lr = g_group['lr']

        self.dlr = self.d * lr
        self.d_numerator = torch.tensor(g_group.get('d_numerator', 0.0) * self.beta3, device=self.device)

    @torch.no_grad()
    def step_parameter(self, p: torch.Tensor, group: dict, i: int | None = None):
        if p.grad is None:
            return

        if hasattr(p, "_fsdp_flattened"):
            self.fsdp_in_use = True

        grad = p.grad
        if grad.dtype != torch.float32 and self.factored:
            grad = grad.float()
        if group["orthogonal_gradient"]:
            grad = _orthogonalize_gradient(p, grad)
        state = self.state[p]

        # State Initialization
        if 'step' not in state:
            state['step'] = 0

            should_factor = (
                self.factored and
                not (len(p.shape) == 1 and not group['vector_reshape'])
            )

            state['factored'] = should_factor

            slice_p = group['slice_p']

            dtype = torch.float32 if self.factored else p.dtype
            device = p.device

            if state['factored']:
                state['effective_shape'] = _get_effective_shape(p.numel())
                d1, d2 = state['effective_shape']

                # First moment (m)
                if self.beta1 > 0:
                    state['mu_m_nmf'] = torch.zeros(d1, device=device, dtype=dtype) 
                    state['mv_m_nmf'] = torch.zeros(d2, device=device, dtype=dtype)
                    if not self.grams_moment:
                        packed_d2 = (d2 + 7) // 8
                        state['sign'] = torch.zeros((d1, packed_d2), dtype=torch.uint8, device=device)
                if self.use_AdEMAMix:
                    state['mu_m_slow_nmf'] = torch.zeros(d1, device=p.device, dtype=dtype) 
                    state['mv_m_slow_nmf'] = torch.zeros(d2, device=p.device, dtype=dtype)
                    packed_d2 = (d2 + 7) // 8
                    state['sign_slow'] = torch.zeros((d1, packed_d2), dtype=torch.uint8, device=p.device)
                # Second moment (v)
                state['mu_v_nmf'] = torch.zeros(d1, device=device, dtype=dtype) 
                state['mv_v_nmf'] = torch.zeros(d2, device=device, dtype=dtype)
            else:  # Fallback to standard AdamW for non-factored tensors
                if self.beta1 > 0:
                    state['exp_avg'] = torch.zeros_like(p, device=device, dtype=dtype)
                if self.use_AdEMAMix:
                    state['exp_avg_slow'] = torch.zeros_like(p, dtype=dtype)
                state['exp_avg_sq'] = torch.zeros_like(p, device=device, dtype=dtype)

            state['s'] = torch.zeros_like(p.flatten()[::slice_p]).detach()
            if p.any():
                state['p0'] = p.flatten()[::slice_p].detach().clone()
            else:
                state['p0'] = torch.tensor(0, device=device, dtype=p.dtype)

        current_step = state['step']
        if group.get('kourkoutas_beta', False):
            # Call prepare_step() once at the beginning of the step for all params
            self.kourkoutas_helper.maybe_prepare_step(current_step)
            # Accumulate current grad's norm for the *next* step
            self.kourkoutas_helper.accumulate_gradient_sq_norm(p, grad)
            # Get the dynamic beta2 calculated in prepare_step()
            beta2 = self.kourkoutas_helper.get_beta2(p, group)
        else:
            beta2 = self.beta2_default

        if self.use_AdEMAMix:
            beta3_ema = group['beta3_ema']
            alpha = group['alpha']
        if self.Simplified_AdEMAMix:
            alpha_grad = group["alpha_grad"]

        if state['factored']:
            d1, d2 = state['effective_shape']

            # Calculate scaled reshaped gradient for factored Prodigy step (g_t * d)
            grad_scaled_reshaped = grad.view(d1, d2) * self.d

            # Reconstruct momentum from previous step's factors
            if self.beta1 > 0:
                mt = _unnmf((state['mu_m_nmf'], state['mv_m_nmf']))
                if not self.grams_moment:
                    unpacked_sign = _unpack_bools(state['sign'], original_m=d2)
                    torch.where(unpacked_sign, mt, -mt, out=mt)
                    del unpacked_sign
                # Update momentum in full-size
                if self.Simplified_AdEMAMix:
                    mt.mul_(self.beta1).add_(grad_scaled_reshaped)
                else:
                    mt.lerp_(grad_scaled_reshaped, 1 - self.beta1)
                if self.grams_moment:
                    update_mt = (grad_scaled_reshaped.sign().mul_(mt.abs()))
                elif self.cautious_mask:
                    mask = (mt * grad_scaled_reshaped > 0).to(grad_scaled_reshaped.dtype)
                    mask.div_(mask.mean().clamp_(min=1e-3))
                    update_mt = mt.mul(mask)
                    del mask
                else:
                    update_mt = mt.clone()

            vt = _unnmf((state['mu_v_nmf'], state['mv_v_nmf']))
            vt.mul_(beta2).addcmul_(grad_scaled_reshaped, grad_scaled_reshaped, value=1.0 - beta2)

            if self.use_AdEMAMix:
                mt_slow = _unnmf((state['mu_m_slow_nmf'], state['mv_m_slow_nmf']))
                if state['sign_slow'].dtype != torch.uint8:
                    state['sign_slow'] = state['sign_slow'].to(torch.uint8)
                unpacked_sign_slow = _unpack_bools(state['sign_slow'], original_m=d2)
                torch.where(unpacked_sign_slow, mt_slow, -mt_slow, out=mt_slow)
                del unpacked_sign_slow
                mt_slow.lerp_(grad_scaled_reshaped, 1 - beta3_ema)
                if self.beta1 > 0:
                    update = update_mt.add_(mt_slow, alpha=alpha)
                else:
                    update = grad_scaled_reshaped.add_(mt_slow, alpha=alpha)
            elif self.Simplified_AdEMAMix:
                update = update_mt.add_(grad_scaled_reshaped, alpha=alpha_grad)
            else:
                if self.beta1 > 0:
                    update = update_mt
                    del grad_scaled_reshaped
                else:
                    update = grad_scaled_reshaped

            if group['use_atan2']:
                a = 1.2732395
                denom = vt.sqrt()
                update.atan2_(denom).mul_(a)
            else:
                denom = vt.sqrt()
                update.div_(denom.add_(self.d * group['eps']))
            del denom

            update = update.view(p.shape).mul_(self.dlr)

            # Compress updated moments and store new factors
            if self.beta1 > 0:
                if not self.grams_moment:
                    state['sign'] = _pack_bools(mt > 0)
                _nnmf(mt.abs(), out=(state['mu_m_nmf'], state['mv_m_nmf']))
                del mt
            if self.use_AdEMAMix:
                state['sign_slow'] = _pack_bools(mt_slow > 0)
                _nnmf(mt_slow.abs(), out=(state['mu_m_slow_nmf'], state['mv_m_slow_nmf']))
                del mt_slow
            _nnmf(vt, out=(state['mu_v_nmf'], state['mv_v_nmf']))
            del vt

        else:  # Standard AdamW logic for non-factored tensors
            exp_avg_sq = state['exp_avg_sq']

            # Calculate scaled gradient for Prodigy step (g_t * d)
            grad_scaled = grad * self.d

            if self.beta1 > 0:
                exp_avg = state['exp_avg']
                if self.Simplified_AdEMAMix:
                    exp_avg.mul_(self.beta1).add_(grad_scaled)
                else:
                    exp_avg.lerp_(grad_scaled, 1 - self.beta1)
                if self.grams_moment:
                    update_mt = grad.sign().mul_(exp_avg.abs())
                elif self.cautious_mask:
                    mask = (exp_avg * grad > 0).to(grad.dtype)
                    mask.div_(mask.mean().clamp_(min=1e-3))
                    update_mt = exp_avg.mul(mask)
                    del mask
                else:
                    update_mt = exp_avg.clone()

            if self.use_AdEMAMix:
                exp_avg_slow = state['exp_avg_slow']
                exp_avg_slow.lerp_(grad_scaled, 1 - beta3_ema)
                if self.beta1 > 0:
                    update = update_mt.add_(exp_avg_slow, alpha=alpha)
                else:
                    update = grad_scaled.add_(exp_avg_slow, alpha=alpha)
            elif self.Simplified_AdEMAMix:
                update = update_mt.add_(grad_scaled, alpha=alpha_grad)
            else:
                if self.beta1 > 0:
                    update = update_mt
                    del grad_scaled
                else:
                    update = grad_scaled

            exp_avg_sq.mul_(beta2).addcmul_(grad_scaled, grad_scaled, value=1.0 - beta2)

            if group['use_atan2']:
                a = 1.2732395
                denom = exp_avg_sq.sqrt()
                update.atan2_(denom).mul_(a)
            else:
                denom = exp_avg_sq.sqrt()
                update.div_(denom.add_(self.d * group['eps']))
            del denom

            update.mul_(self.dlr)

        # --- Accumulate Prodigy stats ---
        prodigy_steps = group['prodigy_steps']
        if prodigy_steps <= 0 or group['k'] < prodigy_steps:
            d0, safeguard_warmup, slice_p = group['d0'], group['safeguard_warmup'], group['slice_p']
            s, p0 = state['s'], state['p0']

            grad_slice = grad.flatten()[::slice_p].float()
            p_slice = p.flatten()[::slice_p].float()
            p0 = p0.float()

<<<<<<< HEAD
            self.d_numerator.add_((self.d / d0) * self.dlr * torch.dot(grad_slice, p0.data - p_slice))

            alpha = ((self.d / d0) * self.d) if safeguard_warmup else ((self.d / d0) * self.dlr)
            s.mul_(self.beta3).add_(grad_slice, alpha=alpha)
            self.d_denom.add_(s.abs().sum())
=======
            self.d_numerator += (self.d / d0) * self.dlr * torch.dot(grad_flat[::slice_p], p0.data - p_flat[::slice_p])

            alpha = ((self.d / d0) * self.d) if safeguard_warmup else ((self.d / d0) * self.dlr)
            s.mul_(self.beta3).add_(grad_flat[::slice_p], alpha=alpha)
            self.d_denom += s.abs().sum()
>>>>>>> dad5711b

            del s, p0, grad_slice, p_slice, alpha
        else:
            # Free memory if prodigy_steps is reached
            if 's' in state:
                del state['s']
            if 'p0' in state:
                del state['p0']

        # Decoupled weight decay
        if group["weight_decay"] != 0:
            if p.dtype == torch.bfloat16 and self.stochastic_rounding:
                add_stochastic_(p.data, p.data, alpha=-group["weight_decay"] * self.dlr)
            else:
                p.data.add_(p.data, alpha=-group["weight_decay"] * self.dlr)

        if p.dtype == torch.bfloat16 and self.stochastic_rounding:
            add_stochastic_(p.data, -update)
        else:
            p.data.add_(-update)
        del update

        state['step'] += 1

    @torch.no_grad()
    def step(self, closure=None):
        """Performs a single optimization step."""
        loss = None
        if closure is not None:
            with torch.enable_grad():
                loss = closure()

        for group in self.param_groups:
            for i, p in enumerate(group['params']):
                self.step_parameter(p, group, i)

        self.calculate_d()
        self.init_step()
        return loss

    def calculate_d(self):
        """Calculates the new `d` based on the accumulated stats."""
        g_group = self.param_groups[0]
        
        # Only perform d-adaptation if prodigy_steps has not been reached
        prodigy_active = not (g_group.get('prodigy_steps', 0) > 0 and g_group['k'] >= g_group['prodigy_steps'])

        if prodigy_active:
            d_max, d_coef, growth_rate = g_group['d_max'], g_group['d_coef'], g_group['growth_rate']
            
            if self.fsdp_in_use and dist.is_available() and dist.is_initialized():
                dist_tensor = torch.stack([self.d_numerator, self.d_denom])
                dist.all_reduce(dist_tensor, op=dist.ReduceOp.SUM)
                global_d_numerator = dist_tensor[0].item()
                global_d_denom = dist_tensor[1].item()
            else:
                global_d_numerator = self.d_numerator.item()
                global_d_denom = self.d_denom.item()

            d_hat = self.d
            if global_d_denom > 0:
                d_hat = d_coef * global_d_numerator / global_d_denom
                if g_group.get('d_limiter', False):
                    if g_group.get('Simplified_AdEMAMix', False):
                        d_hat = min(self.d * (2 ** 0.1), d_hat)
                    else:
                        d_hat = min(self.d * (2 ** 0.25), d_hat)
                if self.d == g_group['d0']:
                    self.d = max(self.d, d_hat)
                d_max = max(d_max, d_hat)
                self.d = min(d_max, self.d * growth_rate)

            for group in self.param_groups:
                group['d_numerator'] = global_d_numerator
                group['d'] = self.d
                group['d_max'] = d_max
        
        # Increment step counter for all groups, regardless of whether d was updated
        for group in self.param_groups:
            group['k'] += 1<|MERGE_RESOLUTION|>--- conflicted
+++ resolved
@@ -201,6 +201,7 @@
         self.layer_key_fn = layer_key_fn
 
         super().__init__(params, defaults)
+
         # Use the device of the first parameter to avoid hardcoding '.cuda()'
         self.device = self.param_groups[0]['params'][0].device
 
@@ -460,19 +461,11 @@
             p_slice = p.flatten()[::slice_p].float()
             p0 = p0.float()
 
-<<<<<<< HEAD
             self.d_numerator.add_((self.d / d0) * self.dlr * torch.dot(grad_slice, p0.data - p_slice))
 
             alpha = ((self.d / d0) * self.d) if safeguard_warmup else ((self.d / d0) * self.dlr)
             s.mul_(self.beta3).add_(grad_slice, alpha=alpha)
             self.d_denom.add_(s.abs().sum())
-=======
-            self.d_numerator += (self.d / d0) * self.dlr * torch.dot(grad_flat[::slice_p], p0.data - p_flat[::slice_p])
-
-            alpha = ((self.d / d0) * self.d) if safeguard_warmup else ((self.d / d0) * self.dlr)
-            s.mul_(self.beta3).add_(grad_flat[::slice_p], alpha=alpha)
-            self.d_denom += s.abs().sum()
->>>>>>> dad5711b
 
             del s, p0, grad_slice, p_slice, alpha
         else:
@@ -522,7 +515,7 @@
 
         if prodigy_active:
             d_max, d_coef, growth_rate = g_group['d_max'], g_group['d_coef'], g_group['growth_rate']
-            
+
             if self.fsdp_in_use and dist.is_available() and dist.is_initialized():
                 dist_tensor = torch.stack([self.d_numerator, self.d_denom])
                 dist.all_reduce(dist_tensor, op=dist.ReduceOp.SUM)
@@ -536,10 +529,7 @@
             if global_d_denom > 0:
                 d_hat = d_coef * global_d_numerator / global_d_denom
                 if g_group.get('d_limiter', False):
-                    if g_group.get('Simplified_AdEMAMix', False):
-                        d_hat = min(self.d * (2 ** 0.1), d_hat)
-                    else:
-                        d_hat = min(self.d * (2 ** 0.25), d_hat)
+                    d_hat = min(self.d * (2 ** 0.25), d_hat)
                 if self.d == g_group['d0']:
                     self.d = max(self.d, d_hat)
                 d_max = max(d_max, d_hat)
@@ -549,7 +539,7 @@
                 group['d_numerator'] = global_d_numerator
                 group['d'] = self.d
                 group['d_max'] = d_max
-        
+
         # Increment step counter for all groups, regardless of whether d was updated
         for group in self.param_groups:
             group['k'] += 1