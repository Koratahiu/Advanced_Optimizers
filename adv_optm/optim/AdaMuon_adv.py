--- conflicted
+++ resolved
@@ -236,6 +236,7 @@
         state = self.state[p]
 
         if 'is_muon' in state:
+        if 'is_muon' in state:
             return
 
         if group['use_muon']:
@@ -469,6 +470,8 @@
 
         self.__init_state(p, group)
 
+        self.__init_state(p, group)
+
         lr = group['lr']
         is_compiled = group.get('compiled_optimizer', False)
 
@@ -490,24 +493,14 @@
             # Dispatch to compiled or uncompiled Adam step
             if is_compiled and self._compiled_adam_step is not None:
                 lr = torch.as_tensor(lr, dtype=torch.float32)
-<<<<<<< HEAD
                 self._compiled_adam_step(self, p, grad, state, group, lr, random_int_tensor)
-=======
-                bias_correction1 = torch.as_tensor(bias_correction1, dtype=torch.float32)
-                bias_correction2 = torch.as_tensor(bias_correction2, dtype=torch.float32)
-                self._compiled_adam_step(self, p, grad, state, group, lr, bias_correction1, bias_correction2)
->>>>>>> 73623740
             else:
                 Muon_AuxAdam._adam_step_parameter(self, p, grad, state, group, lr)
         else: # Muon path
             # Dispatch to compiled or uncompiled Muon step
             if is_compiled and self._compiled_muon_step is not None:
                 lr = torch.as_tensor(lr, dtype=torch.float32)
-<<<<<<< HEAD
                 self._compiled_muon_step(p, grad, state, group, lr, random_int_tensor)
-=======
-                self._compiled_muon_step(p, grad, state, group, lr)
->>>>>>> 73623740
             else:
                 self._muon_step_parameter(p, grad, state, group, lr)
 
