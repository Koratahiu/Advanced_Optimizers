--- conflicted
+++ resolved
@@ -479,154 +479,6 @@
         del update
 
     @torch.no_grad()
-<<<<<<< HEAD
-    def _adam_step_parameter(self, p, grad, state, group, lr, bias_correction1, bias_correction2):
-        if grad.dtype != torch.float32 and state.get('factored', False):
-            grad = grad.float()
-        if group.get("adam_orthogonal_gradient"):
-            grad = _orthogonalize_gradient(p, grad)
-
-        beta1_adam, beta2_adam = group['adam_betas']
-
-        if group.get('adam_kourkoutas_beta', False):
-            # Accumulate current grad's norm for the *next* step
-            self.kourkoutas_helper.accumulate_gradient_sq_norm(p, grad)
-            # Get the dynamic beta2_adam calculated in prepare_step()
-            beta2_adam = self.kourkoutas_helper.get_beta2(p, group)
-
-        step_size = lr / bias_correction1
-
-        if group.get('adam_use_AdEMAMix'):
-            beta3_ema = group['adam_beta3_ema']
-            alpha = group['adam_alpha']
-
-        if state['factored']:
-            d1, d2 = state['effective_shape']
-            grad_reshaped = grad.view(d1, d2)
-
-            # Reconstruct momentum from previous step's factors
-            if beta1_adam > 0:
-                mt = _unnmf((state['mu_m_nmf'], state['mv_m_nmf']))
-                if not group.get('adam_grams_moment'):
-                    unpacked_sign = _unpack_bools(state['sign'], original_m=d2)
-                    torch.where(unpacked_sign, mt, -mt, out=mt)
-                    del unpacked_sign
-
-                # Update momentum in full-size
-                mt.lerp_(grad_reshaped, 1.0 - beta1_adam)
-
-                if group.get('adam_grams_moment'):
-                    update_mt = (grad_reshaped.sign().mul_(mt.abs()))
-                elif group.get('adam_cautious_mask'):
-                    mask = (mt * grad_reshaped > 0).to(grad_reshaped.dtype)
-                    mask.div_(mask.mean().clamp_(min=1e-3))
-                    update_mt = mt.mul(mask)
-                    del mask
-                else:
-                    update_mt = mt.clone()
-
-            vt = _unnmf((state['mu_v_nmf'], state['mv_v_nmf']))
-            vt.mul_(beta2_adam).addcmul_(grad_reshaped, grad_reshaped, value=1.0 - beta2_adam)
-
-            if group.get('adam_use_AdEMAMix'):
-                mt_slow = _unnmf((state['mu_m_slow_nmf'], state['mv_m_slow_nmf']))
-                if state['sign_slow'].dtype != torch.uint8:
-                    state['sign_slow'] = state['sign_slow'].to(torch.uint8)
-                unpacked_sign_slow = _unpack_bools(state['sign_slow'], original_m=d2)
-                torch.where(unpacked_sign_slow, mt_slow, -mt_slow, out=mt_slow)
-                del unpacked_sign_slow
-
-                mt_slow.lerp_(grad_reshaped, 1.0 - beta3_ema)
-
-                if beta1_adam > 0:
-                    update = torch.add(mt, mt_slow, alpha=alpha)
-                else:
-                    update = torch.add(grad_reshaped, mt_slow, alpha=alpha)
-            else:
-                update = update_mt if beta1_adam > 0 else grad_reshaped.clone()
-            del grad_reshaped
-
-            if group['adam_use_atan2']:
-                a = 1.2732395
-                denom = (vt.sqrt() / (bias_correction2**0.5))
-                update.atan2_(denom).mul_(a)
-            else:
-                denom = (vt.sqrt() / (bias_correction2**0.5)).add_(group['adam_eps'])
-                update.div_(denom)
-            del denom
-
-            update = update.view(p.shape).mul_(step_size)
-
-            # Compress updated moments and store new factors
-            if beta1_adam > 0:
-                if not group.get('adam_grams_moment'):
-                    state['sign'] = _pack_bools(mt > 0)
-                _nnmf(mt.abs(), out=(state['mu_m_nmf'], state['mv_m_nmf']))
-                del mt
-            if group.get('adam_use_AdEMAMix'):
-                state['sign_slow'] = _pack_bools(mt_slow > 0)
-                _nnmf(mt_slow.abs(), out=(state['mu_m_slow_nmf'], state['mv_m_slow_nmf']))
-                del mt_slow
-            _nnmf(vt, out=(state['mu_v_nmf'], state['mv_v_nmf']))
-            del vt
-
-        else:  # Standard AdamW logic for non-factored tensors
-            exp_avg_sq = state['exp_avg_sq']
-
-            if beta1_adam > 0:
-                exp_avg = state['exp_avg']
-                exp_avg.lerp_(grad, 1.0 - beta1_adam)
-
-                if group.get('adam_grams_moment'):
-                    update_mt = grad.sign().mul_(exp_avg.abs())
-                elif group.get('adam_cautious_mask'):
-                    mask = (exp_avg * grad > 0).to(grad.dtype)
-                    mask.div_(mask.mean().clamp_(min=1e-3))
-                    update_mt = exp_avg.mul(mask)
-                    del mask
-                else:
-                    update_mt = exp_avg.clone()
-
-            if group.get('adam_use_AdEMAMix'):
-                exp_avg_slow = state['exp_avg_slow']
-                exp_avg_slow.lerp_(grad, 1.0 - beta3_ema)
-
-                if beta1_adam > 0:
-                    update = update_mt.add_(exp_avg_slow, alpha=alpha)
-                else:
-                    update = torch.add(grad, exp_avg_slow, alpha=alpha)
-            else:
-                update = update_mt if beta1_adam > 0 else grad.clone()
-
-            exp_avg_sq.mul_(beta2_adam).addcmul_(grad, grad.conj(), value=1 - beta2_adam)
-
-            if group.get('adam_use_atan2'):
-                a = 1.2732395
-                denom = (exp_avg_sq.sqrt() / (bias_correction2**0.5))
-                update.atan2_(denom).mul_(a)
-            else:
-                denom = (exp_avg_sq.sqrt() / (bias_correction2**0.5)).add_(group['adam_eps'])
-                update.div_(denom)
-            del denom
-
-            update.mul_(step_size)
-
-        # Decoupled weight decay
-        if group["adam_weight_decay"] != 0:
-            if p.dtype == torch.bfloat16 and self.stochastic_rounding:
-                add_stochastic_(p.data, p.data, alpha=-group["adam_weight_decay"] * lr)
-            else:
-                p.data.add_(p.data, alpha=-group["adam_weight_decay"] * lr)
-
-        if p.dtype == torch.bfloat16 and self.stochastic_rounding:
-            add_stochastic_(p.data, -update)
-        else:
-            p.data.add_(-update)
-        del update
-
-    @torch.no_grad()
-=======
->>>>>>> 537bbe2d
     def step_parameter(self, p: torch.Tensor, group: dict, i: int | None = None):
         grad = p.grad
         if grad is None:
