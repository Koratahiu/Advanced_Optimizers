--- conflicted
+++ resolved
@@ -20,8 +20,4 @@
     "AdaMuon_adv",
 ]
 
-<<<<<<< HEAD
-__version__ = "1.2.8"
-=======
-__version__ = "1.2.12"
->>>>>>> 73623740
+__version__ = "1.2.12"